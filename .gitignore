--- conflicted
+++ resolved
@@ -77,10 +77,6 @@
 
 # temp folders
 temp/
-<<<<<<< HEAD
-statline_bq/temp
-=======
 
 # tseting notebook
-testing.ipynb
->>>>>>> e042cd30
+testing.ipynb